--- conflicted
+++ resolved
@@ -6,17 +6,6 @@
 use md_converter::ast::Inline;
 
 fn main() {
-<<<<<<< HEAD
-    let _result = MdReader::read("### foo ###").into_ok();
-    //let result = MdReader::read("> ```\n> aaa\n\nbbb").into_ok();
-    let test = vec!["hello        rust \\' \\ab".to_string()];
-    let result = InlineParser::parse_lines(&test);
-    let Inline::Str(s) = &result[4] else {return};
-    for c in s.chars(){
-        println!("{}",c);
-    }
-=======
     let result = MdReader::read("* foo\n  * bar\n\n  baz\n").into_ok();
->>>>>>> 9bab60af
     dbg!(result);
 }