use std::{fs, io};
use std::io::Read;

use clap::{Arg, ArgAction, Command};
use clap::builder::PossibleValuesParser;

use md_converter::latex_writer::LatexWriter;
use md_converter::maps::{ReaderMap, WriterMap};
use md_converter::md_reader::inline_parser::InlineParser;
use md_converter::md_reader::MdReader;
use md_converter::native_reader::NativeReader;
use md_converter::native_writer::NativeWriter;
use md_converter::typst_writer::TypstWriter;

fn main() {
<<<<<<< HEAD
    let test = "` abc \\`";
    for x in InlineParser::parse_lines(test) {
        print!("{:?}", x);
    }
    // run()
=======
    run()
>>>>>>> 1cc3a602
}

fn run() {
    let mut input_formats = ReaderMap::new();
    input_formats.add("gfm", || MdReader);
    input_formats.add("native", || NativeReader);
    let mut output_formats = WriterMap::new();
    output_formats.add("latex", LatexWriter::new);
    output_formats.add("typst", TypstWriter::new);
    output_formats.add("native", || NativeWriter);
    let matches = Command::new("convert")
        .version("1.0")
        .author("Tymoteusz Malec, Jakub Szweda")
        .about(
            "Converts files from one format to another or reads from stdin if no filename is \
             provided",
        )
        .arg(
            Arg::new("from")
                .long("from")
                .short('f')
                .help("Format of the input")
                .required(true)
                .action(ArgAction::Set)
                .value_parser(PossibleValuesParser::new(input_formats.keys()))
                .value_name("INPUT_FORMAT")
                .ignore_case(true),
        )
        .arg(
            Arg::new("to")
                .long("to")
                .short('t')
                .help("Target format to convert into")
                .required(true)
                .action(ArgAction::Set)
                .value_parser(PossibleValuesParser::new(output_formats.keys()))
                .value_name("OUTPUT_FORMAT")
                .ignore_case(true),
        )
        .arg(
            Arg::new("output")
                .long("output")
                .short('o')
                .action(ArgAction::Set)
                .value_name("OUTPUT_FILE")
                .ignore_case(true),
        )
        .arg(Arg::new("file").index(1).action(ArgAction::Set).value_name("FILE"))
        .get_matches();
    let content = match matches.get_one::<String>("file") {
        Some(f) => match fs::read_to_string(f) {
            Ok(s) => s,
            Err(e) => {
                println!("Failed to read file:\n{}", e);
                return;
            },
        },
        None => {
            let mut s = String::new();
            match io::stdin().read_to_string(&mut s) {
                Ok(_) => s,
                Err(e) => {
                    println!("Failed to read input from stdin:\n{}", e);
                    return;
                },
            }
        },
    };
    let parsed = match input_formats.read(matches.get_one::<String>("from").unwrap(), &content) {
        Ok(p) => p,
        Err(e) => {
            println!("Failed to parse input format:\n{}", e);
            return;
        },
    };
    let result = match output_formats.write(matches.get_one::<String>("to").unwrap(), parsed) {
        Ok(s) => s,
        Err(e) => {
            println!("Failed to parse output format:\n{}", e);
            return;
        },
    };
    match matches.get_one::<String>("output") {
        Some(f) => match fs::write(f, result) {
            Ok(_) => println!("Saved result to: {}", f),
            Err(e) => println!("Failed to save file:\n{}", e),
        },
        None => println!("{}", result),
    }
}<|MERGE_RESOLUTION|>--- conflicted
+++ resolved
@@ -13,15 +13,12 @@
 use md_converter::typst_writer::TypstWriter;
 
 fn main() {
-<<<<<<< HEAD
     let test = "` abc \\`";
     for x in InlineParser::parse_lines(test) {
         print!("{:?}", x);
     }
     // run()
-=======
     run()
->>>>>>> 1cc3a602
 }
 
 fn run() {
@@ -54,7 +51,7 @@
             Arg::new("to")
                 .long("to")
                 .short('t')
-                .help("Target format to convert into")
+                .help("Target format to convert to")
                 .required(true)
                 .action(ArgAction::Set)
                 .value_parser(PossibleValuesParser::new(output_formats.keys()))
